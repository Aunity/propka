--- conflicted
+++ resolved
@@ -279,17 +279,10 @@
     return parser
 
 
-<<<<<<< HEAD
-def loadOptions(args):
-    """Load the arguments parser with options.
-
-    NOTE - verbosity is set as soon as this function is invoked.
-=======
 def loadOptions(args=None):
     """
     Load the arguments parser with options. Note that verbosity is set as soon
     as this function is invoked.
->>>>>>> 5916a80d
 
     Arguments:
         args:  list of arguments
@@ -299,16 +292,8 @@
     # loading the parser
     parser = build_parser()
     # parsing and returning options and arguments
-<<<<<<< HEAD
-    if len(args) == 0:
-        # command line
-        options = parser.parse_args()
-    else:
-        options = parser.parse_args(args)
-=======
     options = parser.parse_args(args)
 
->>>>>>> 5916a80d
     # adding specified filenames to arguments
     options.filenames.append(options.input_pdb)
     # Convert titrate_only string to a list of (chain, resnum) items:
